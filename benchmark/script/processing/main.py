from sys import stderr
import sqlalchemy
import ingest
import pathlib
import model
from latex import *
from model import Averaged, Machine, Experiments, Scheduler, BenchmarkClass, MixLevel
from sqlalchemy import *
import sqlalchemy.orm as orm

# Sets up a connection to a database.
# The db can either reside in-memory (for generating tables for the paper) 
# or it can sit on a disk (for separate analysis, or visualization).
#
# If the DB resides in memory then it will preform the initialization.
# If the DB resides on disk then by default it will be used as is, assuming 
# the database has already been setup some time. This can be overriden by 
# setting setup=True
#
# The function returns the created engine.
def setup(path=None, setup=False, echo=True, remote=False) :
    if remote:
        print("Connecting to remote db.", stderr)
        # (!!) You really should not put username/password in the code
        # However we are using free tier services and on a ddl crunch.
        user = "pop"
        passwd = "scheduler"
        address = "experiments.cz6zabb0vywb.us-east-1.rds.amazonaws.com"
        engine = sqlalchemy.create_engine(f'postgresql+psycopg2://{user}:{passwd}@{address}/postgres')
        if setup:
            model.init(engine)
        return engine
    elif path is None :
        engine = sqlalchemy.create_engine("sqlite+pysqlite:///:memory:", echo=echo, future=True)
        model.init(engine)
        return engine
    else:
        engine = sqlalchemy.create_engine(f"sqlite+pysqlite:///{path}", echo=echo, future=True)
        if setup:
            model.init(engine)
        return engine

def ingest_json(engine):
    ing = ingest.Ingester(engine)
    
    def exclude(kv):
        return False #kv['benchmark'] == 'suffixarray'

    def aws(path):
        ing.ingest(path, Machine.aws, exclude=exclude)

    #latest_results_folder = 'results-2022-11-05-15-30-37'
    #latest_results_folder = 'merged-results-2022-11-08-01-19-45'
    latest_results_folder = 'merged-results-2022-11-10-09-10-51'
    
    aws("json/experiments/" + latest_results_folder + "/high_parallelism-results.json")
<<<<<<< HEAD
    aws("json/experiments/" + latest_results_folder + "/low_parallelism-results.json")
    aws("json/experiments/results-2022-11-10-02-09-29/parallel_sequential_mix-results.json")
=======
    #aws("json/experiments/" + latest_results_folder + "/parallel_sequential_mix-results_med.json")
    aws("json/experiments/" + latest_results_folder + "/parallel_sequential_mix-results_large.json")
>>>>>>> 3bc16f74

    # Cilk baseline
    aws("json/experiments/results-2022-11-10-03-47-55/cilk_shootout-results.json")
    #aws("json/experiments/" + latest_results_folder + "/multiprogrammed-results.json")
    
    # aws("json/experiments/results-2022-10-24-22-06-57/high_parallelism-results.json")
    # aws("json/experiments/results-2022-10-24-22-47-27/high_parallelism-results.json")
    # aws("json/experiments/results-2022-10-25-01-22-22/high_parallelism-results.json")
    # aws("json/experiments/results-2022-10-25-01-22-22/low_parallelism-results.json")
    # aws("json/experiments/results-2022-10-25-01-22-22/parallel_sequential_mix-results.json")
    # ing.ingest("json/aware.json", Machine.aware)
    # ing.ingest("json/aws.json", Machine.aws)
    # ing.ingest("json/gamora.json", Machine.gamora)


# This executes a three-way compare between one baseline and two possible other scheduler
def three_way_compare(schedbase, sched1, sched2, table=Averaged) :
    baseline = orm.aliased(table, name="baseline")
    elastic  = orm.aliased(table, name="elastic")
    elastic_spin = orm.aliased(table, name="spin")

    # Labels are picked such that the mapper for the textabel maps 
    # the column to a texcolumn with identical name
    return (
        select(
            # baseline.id.label("bid"),
            # elastic.id.label("eid"),
            # elastic_spin.id.label("sid"),
            baseline.benchcls,
            baseline.mix_level,
            baseline.alpha, 
            baseline.beta,
            baseline.benchmark,
            baseline.machine,
            baseline.numworkers,
            baseline.scheduler,
            elastic.elastic.label("elastic"),
            elastic.scheduler,
            elastic_spin.scheduler,
            baseline.exectime_avg.label("rt_baseline"),
            elastic.exectime_avg.label("rt_elastic"),
            elastic_spin.exectime_avg.label("rt_elastic2"),
            baseline.usertime_avg.label("burn_baseline"),
            elastic.usertime_avg.label("burn_elastic"),
            elastic_spin.usertime_avg.label("burn_elastic2"),
        )
        .select_from(baseline, elastic, elastic_spin)

        # Aligning scheduler 1
        .where(baseline.benchcls == elastic.benchcls)
        .where(baseline.mix_level == elastic.mix_level)
        .where(baseline.benchmark == elastic.benchmark)
        .where(baseline.machine == elastic.machine)
        .where(baseline.numworkers == elastic.numworkers)

        # Aligning scheduler 2
        .where(baseline.benchcls == elastic_spin.benchcls)
        .where(baseline.mix_level == elastic_spin.mix_level)
        .where(baseline.benchmark == elastic_spin.benchmark)
        .where(baseline.machine == elastic_spin.machine)
        .where(baseline.numworkers == elastic_spin.numworkers)

        # Scheduler choices
        .where(baseline.scheduler == schedbase)
        .where(elastic.scheduler == sched1)
        .where(elastic_spin.scheduler == sched2)
        .order_by(baseline.benchcls.asc())
        .order_by(baseline.numworkers.asc())
        .order_by(baseline.machine)
        .order_by(baseline.benchmark)
    )

# This executes two-way compare
def two_way_compare(schedbase, sched, table=Averaged) :
    baseline = orm.aliased(table, name="baseline")
    elastic  = orm.aliased(table, name="elastic")

    # Labels are picked such that the mapper for the textabel maps 
    # the column to a texcolumn with identical name
    return (
        select(
            # The following are all join conditions
            baseline.benchcls,
            baseline.mix_level,
            baseline.alpha, 
            baseline.beta,
            baseline.machine,
            baseline.numworkers,
            baseline.scheduler,
            baseline.elastic.label("elastic"),
            baseline.benchmark,

            # runtime comparisons
            baseline.exectime_avg.label("rt_baseline"),
            elastic.exectime_avg.label("rt_elastic"),
            # ((elastic.exectime_avg - baseline.exectime_avg) / baseline.exectime_avg).label("rt_pctdiff"),

            # burn comparisons
            baseline.usertime_avg.label("burn_baseline"),
            elastic.usertime_avg.label("burn_elastic"),
            # ((elastic.usertime_avg - baseline.usertime_avg) / baseline.exectime_avg).label("burn_pctdiff"),

            # burn ratios
            (baseline.total_work_time_avg).label("work_baseline"),
            (elastic.total_work_time_avg).label("work_elastic"),
            # (baseline.usertime_avg / baseline.total_work_time_avg).label("br_baseline"),
            # (elastic.usertime_avg / elastic.total_work_time_avg).label("br_elastic"),
        )
        .select_from(baseline, elastic)
        .where(baseline.benchcls == elastic.benchcls)
        .where(baseline.mix_level == elastic.mix_level)
        .where(baseline.benchmark == elastic.benchmark)
        .where(baseline.machine == elastic.machine)
        .where(baseline.numworkers == elastic.numworkers)
        # Scheduler choices
        .where(baseline.scheduler == schedbase)
        .where(elastic.scheduler == sched)
        .order_by(baseline.benchcls.asc())
        .order_by(baseline.mix_level.asc())
        .order_by(baseline.numworkers.asc())
        .order_by(baseline.machine)
        .order_by(baseline.benchmark)
    )

def main_table_schema() :
    overheader = [ColSkip(2), 
        ColumnLegend(width=3, text=r"\textbf{Runtime (s)}"), ColumnLegend(width=3, text=r"\textbf{Burn (s)}"), 
        ColumnLegend(width=2, text=r"\textbf{Work (s)}"), ColumnLegend(width=2, text=r"\textbf{Burn ratio}")]
    header     = [
        ColSkip(2), 
        ColumnLegend("NE"), ColumnLegend("E"), ColumnLegend(r"$\Delta_T$"), 
        ColumnLegend("NE"), ColumnLegend("E"), ColumnLegend(r"$\Delta_B$"), 
        ColumnLegend("NE"), ColumnLegend("E"),
        ColumnLegend("NE"), ColumnLegend("E"), 
        ]
    columns = [
        TexColString("benchcls").setCommoning(),
        TexColString("benchmark").setAlign(Alignment.Left), 
        ColumnBar.Bar,
        TexColFloat("rt_baseline", ndigits=4),
        TexColFloat("rt_elastic", ndigits=4),
        TexColPercentage("rt_pctdiff", ndigits=1).setAlign(Alignment.Left),
        ColumnBar.Bar,
        TexColFloat("burn_baseline", ndigits=2),
        TexColFloat("burn_elastic", ndigits=2),
        TexColPercentage("burn_pctdiff", ndigits=2).setAlign(Alignment.Left),
        ColumnBar.Bar,
        TexColFloat("work_baseline", ndigits=2),
        TexColFloat("work_elastic", ndigits=2),
        ColumnBar.Bar,
        TexColMultiple("br_baseline", ndigits=2),
        TexColMultiple("br_elastic", ndigits=2),
    ]
    
    # We compute the derived columns here
    def mapper(row, name):
        def safe_div(x, y):
            try:
                return x / y 
            except ZeroDivisionError:
                print("Warning: Division-by-zero in ratio computation", file=stderr)
                return float('nan')

        if name == 'benchcls': 
            benchcls = row.benchcls
            if benchcls == BenchmarkClass.parallel_sequential_mix:
                return str(row.mix_level)
            else:
                return str(row.benchcls)
        if name == "rt_pctdiff":
            return safe_div(row.rt_elastic - row.rt_baseline, row.rt_baseline)
        if name == "burn_pctdiff":
            return safe_div(row.burn_elastic - row.burn_baseline, row.burn_baseline)
        if name == "br_baseline":
            return safe_div(row.burn_baseline, row.work_baseline)
        if name == "br_elastic":
            return safe_div(row.burn_elastic, row.work_elastic)

        return row[name]

    return (TexTableSchema(header, overheader, columns), mapper)

def multiprogrammed_schema() :
    overheader = [ColSkip(3), ColumnLegend(width=3, text=r"\textbf{wall clock}"), ColumnLegend(width=3, text=r"\textbf{burn}")]
    header     = [
        ColumnLegend("class"), 
        # ColumnLegend("scheduler"), 
        ColumnLegend("\\#procs"), 
        ColumnLegend("benchmark"), 
        ColumnLegend("non-elastic"), ColumnLegend("elastic"), ColumnLegend("multiprog"), 
        ColumnLegend("non-elastic"), ColumnLegend("elastic"), ColumnLegend("multiprog")]
    columns = [
        TexColEnum("benchcls").setCommoning(),
        TexColInteger("numworkers").setCommoning(), 
        TexColString("benchmark").setAlign(Alignment.Left), 
        # TexColString("scheduler"),
        ColumnBar.Bar,
        TexColFloat("rt_baseline", ndigits=2),
        TexColFloat("rt_elastic", ndigits=2),
        TexColFloat("rt_elastic2", ndigits=2),
        ColumnBar.Bar,
        TexColFloat("burn_baseline", ndigits=2),
        TexColFloat("burn_elastic", ndigits=2),
        TexColFloat("burn_elastic2", ndigits=2),
    ]
    
    def mapper(row, name):
        # if name == "benchset":
        if name == "scheduler":
            if row.elastic is None:
                return "simpl"
            else:
                return row.elastic.name
        else: 
            return row[name]

    return (TexTableSchema(header, overheader, columns), mapper)

def test_table_schema() :
    overheader = [ColSkip(2), ColumnLegend(width=2, text=r"\textbf{wall clock}"), ColumnLegend(width=2, text=r"\textbf{burn}")]
    header     = [
#        ColumnLegend("\\#procs123"), 
#        ColumnLegend("scheduler"), 
        ColumnLegend(""), 
        ColumnLegend("benchmark"), 
        ColumnLegend("non-elastic"), ColumnLegend("elastic"), 
        ColumnLegend("non-elastic"), ColumnLegend("elastic")]
    columns = [
#        TexColInteger("numworkers").setCommoning(), 
#        TexColString("scheduler").setCommoning(),
        TexColEnum("benchcls").setCommoning(),
        # TexColString("machine").setCommoning(), 
        TexColString("benchmark").setAlign(Alignment.Left), 
        ColumnBar.Bar,
        TexColFloat("rt_baseline", ndigits=2),
        TexColFloat("rt_pctdiff", ndigits=2),
#        TexColFloat("rt_elastic", ndigits=2),
#        TexColFloat("rt_elastic2", ndigits=2),
        ColumnBar.Bar,
        TexColFloat("burn_baseline", ndigits=2),
        TexColFloat("burn_elastic", ndigits=2),
#        TexColFloat("burn_elastic2", ndigits=2),
    ]

    def mapper(row, name):
        # if name == "benchset":
        if name == "scheduler":
            if row.elastic is None:
                return "simpl"
            else:
                return row.elastic
        else: 
            return row[name]

    return (TexTableSchema(header, overheader, columns), mapper)

def appendix_table_schema() :
    overheader = [ColSkip(2), ColumnLegend(width=3, text=r"\textbf{Runtime (w)}"), ColumnLegend(width=3, text=r"\textbf{Burn (s)}")]
    header     = [
        ColumnLegend("Kind"), 
        ColumnLegend("Benchmark"), 
        ColumnLegend("NE"), ColumnLegend("E"), ColumnLegend("ES"), 
        ColumnLegend("NE"), ColumnLegend("E"), ColumnLegend("ES")]
    columns = [
        # TexColInteger("numworkers").setCommoning(), 
        TexColEnum("benchcls").setCommoning(),
        TexColString("benchmark").setAlign(Alignment.Left), 
        ColumnBar.Bar,
        TexColFloat("rt_baseline", ndigits=2),
        TexColFloat("rt_elastic", ndigits=2),
        TexColFloat("rt_elastic2", ndigits=2),
        ColumnBar.Bar,
        TexColFloat("burn_baseline", ndigits=2),
        TexColFloat("burn_elastic", ndigits=2),
        TexColFloat("burn_elastic2", ndigits=2),
    ]

    def mapper(row, name):
        return row[name]

    return (TexTableSchema(header, overheader, columns), mapper)

def cilk_table_schema() :
    overheader = [ColSkip(1), ColumnLegend(width=3, text=r"\textbf{Runtime (w)}"), ColumnLegend(width=3, text=r"\textbf{Burn (s)}")]
    header     = [
        ColumnLegend("Benchmark"), 
        ColumnLegend("Cilk"), ColumnLegend("ABP"), ColumnLegend("YWRA"), 
        ColumnLegend("Cilk"), ColumnLegend("ABP"), ColumnLegend("YWRA")]
    columns = [
        # TexColInteger("numworkers").setCommoning(), 
        # TexColEnum("benchcls").setCommoning(),
        TexColString("benchmark").setAlign(Alignment.Left), 
        ColumnBar.Bar,
        TexColFloat("rt_baseline", ndigits=2),
        TexColFloat("rt_elastic", ndigits=2),
        TexColFloat("rt_elastic2", ndigits=2),
        ColumnBar.Bar,
        TexColFloat("burn_baseline", ndigits=2),
        TexColFloat("burn_elastic", ndigits=2),
        TexColFloat("burn_elastic2", ndigits=2),
    ]

    def mapper(row, name):
        return row[name]

    return (TexTableSchema(header, overheader, columns), mapper)

def main():
    # engine = setup(echo=True, remote=True, setup=True)
    # engine = setup(echo=True, path="data/data.db")
    engine = setup(echo=False)

    # This ingests the json files 
    ingest_json(engine)

    maintbl_tex = 'tex/maintbl.tex'
    multiprog_tex = 'tex/multiprog.tex'
    appendix_tex = 'tex/appendix.tex'
    cilk_tex = 'tex/cilk.tex'

    with sqlalchemy.orm.Session(engine) as session:

        # Main table
        rslt = session.execute(two_way_compare(Scheduler.nonelastic, Scheduler.elastic2)).all()
        with open(maintbl_tex, 'w') as fout:
            schema, mapper = main_table_schema()
            print(doc_frame(generate_table(schema, rslt, mapper)), file=fout)

        # Appendix table
        rslt = session.execute(three_way_compare(Scheduler.nonelastic, Scheduler.elastic2, Scheduler.elastic2_spin)).all()
        with open(appendix_tex, 'w') as fout:
            schema, mapper = appendix_table_schema()
            print(doc_frame(generate_table(schema, rslt, mapper)), file=fout)

        # CILK comparision
        rslt = session.execute(three_way_compare(Scheduler.cilk, Scheduler.ne_abp, Scheduler.ne_ywra)).all()
        with open(cilk_tex, 'w') as fout:
            schema, mapper = cilk_table_schema()
            print(doc_frame(generate_table(schema, rslt, mapper)), file=fout)

        print(f'Done. Tex results written to "{maintbl_tex}" and "{appendix_tex}", "{cilk_tex}" respectively')

    # schema, mapper = test_table_schema()

    # maintbl_tex = 'tex/maintbl.tex'
    # multiprog_tex = 'tex/multiprog.tex'

    # with open(maintbl_tex, 'w') as fout:
    #     print(doc_frame(generate_table(schema, rslt2, mapper)), file=fout)

    # schema, mapper = multiprogrammed_schema()
    # with open(multiprog_tex, 'w') as fout:
    #     print(doc_frame(generate_table(schema, rsltm1, mapper)), file=fout)

    # print(f'Done. Tex results written to "{maintbl_tex}" and "{multiprog_tex} respectively"')

if __name__ == "__main__":
	main()<|MERGE_RESOLUTION|>--- conflicted
+++ resolved
@@ -54,13 +54,8 @@
     latest_results_folder = 'merged-results-2022-11-10-09-10-51'
     
     aws("json/experiments/" + latest_results_folder + "/high_parallelism-results.json")
-<<<<<<< HEAD
     aws("json/experiments/" + latest_results_folder + "/low_parallelism-results.json")
     aws("json/experiments/results-2022-11-10-02-09-29/parallel_sequential_mix-results.json")
-=======
-    #aws("json/experiments/" + latest_results_folder + "/parallel_sequential_mix-results_med.json")
-    aws("json/experiments/" + latest_results_folder + "/parallel_sequential_mix-results_large.json")
->>>>>>> 3bc16f74
 
     # Cilk baseline
     aws("json/experiments/results-2022-11-10-03-47-55/cilk_shootout-results.json")
