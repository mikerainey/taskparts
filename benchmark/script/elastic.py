#!/usr/bin/env python

import sys, time, shutil
sys.setrecursionlimit(150000)
from taskparts_benchmark_run import *
from parameter import *
import glob, argparse, psutil, pathlib, fnmatch

# ===========================================
# Elastic task scheduling benchmarking script
# ===========================================

# TODOs:
#   - See if adaptive feedback helps or hurts w/ perf of elastic

# LATERs:
#   - try stressing the schedulers w/ the challenge workload in mixed.hpp
#   - On start of from_scratch run, rebuild all benchmarks, unless specified otherwise
#   - incremental snapshots of experiments and output of results to git
#   - try the version of scalable elastic that uses the tree to sample for victim workers TASKPARTS_ELASTIC_TREE_VICTIM_SELECTION_BY_TREE
#   - print to stdout exectime preview and counter value of each benchmark
#   - much later: experiment with idea of a parameter expression that expresses
#     a key waiting for a value

# Parameters
# ==========

timestr = time.strftime("%Y-%m-%d-%H-%M-%S")

default_local_results_path = 'results-' + timestr

taskparts_home = '../../'

default_remote_results_path = taskparts_home + '../draft-elastic/drafts/draft-elastic/experiments/'

# default setting for the nb of worker threads to be used by taskparts
# (can be overridden by -num-workers); should be the count of the
# number of cores in the calling system
sys_num_workers = psutil.cpu_count(logical=False)

experiment_key = 'experiment'
experiments = [ 'high_parallelism',
                'parallel_sequential_mix', 'graph',
                'cilk_shootout',
                'vary_elastic_params'
                #'multiprogrammed',
               ]

modes = ['dry', 'from_scratch' ] # LATER: add append mode

path_to_benchmarks = '../parlay/'
path_to_binaries = path_to_benchmarks + 'bin/'
path_to_infiles = os.getcwd() + '/../../../infiles'

# list of all benchmarks in the parlay folder
#############################################################
# benchmarks = [os.path.basename(x).split('.')[0] for x     #
#               in glob.glob(path_to_benchmarks + "*.cpp")] #
#############################################################

pbbs_benchmarks = [ 'classify', 'index', 'raycast', 'dedup' ]

parlay_benchmarks = [ 'quickhull', 'bellmanford', 'samplesort',
                      'suffixarray', 'setcover', 
                      'bigintadd', 'btwcentrality',
                      'trianglecount', 'cartesiantree', 'graphcolor',
                      'nbodyfmm', 'rabinkarp', 'knn', 'huffmantree',
                      'fft', 'knuthmorrispratt', 'kruskal'
                      #'spectralseparator' # really slow: 10s but highly parallel
                      #'kcore',      # seems best w/ high diameter graph;
                      #'filterkruskal',
                      #'bucketeddijkstra' ?? slow?
                     ]

all_benchmarks = pbbs_benchmarks + parlay_benchmarks

broken_benchmarks = [ 
                      'karatsuba', # segfaults randomly
    
                     ]

few_benchmarks = [ 'bigintadd', 'quickhull' ] #, 'samplesort', 'suffixarray' ]

# Command line arguments
# ----------------------

parser = argparse.ArgumentParser('Benchmark elastic task scheduling')

parser.add_argument('-num_workers', type=int, required=False,
                    default = sys_num_workers,
                    help = 'number of worker threads to use in benchmarks')
parser.add_argument('-mode', choices = modes, default = 'dry',
                    help ='operating modes of this script')
parser.add_argument('-experiment', action='append',
                    help = ('any one of ' + str(experiments)))
parser.add_argument('--few_benchmarks', dest ='few_benchmarks',
                    action ='store_true',
                    help = ('run only benchmarks ' + str(few_benchmarks)))
parser.add_argument('--use_elastic_spin', dest ='use_elastic_spin',
                    action ='store_true',
                    help = ('run only benchmarks ' + str(few_benchmarks)))
parser.add_argument('-only_benchmark', action='append',
                    help = 'specifies a benchmark to run')
parser.add_argument('-skip_benchmark', action='append',
                    help = 'specifies a benchmark to not run')
parser.add_argument('-num_benchmark_repeat', type=int, required=False,
                    default = 1,
                    help = 'number of times to repeat each benchmark run (default 1)')
parser.add_argument('-alpha', type=int, required=False,
                    default = [2], action='append',
                    help = 'elastic parameter')
parser.add_argument('-beta', type=int, required=False,
                    default = [128], action='append',
                    help = 'elastic parameter')
parser.add_argument('--verbose', dest ='verbose',
                    action ='store_true',
                    help ='verbose mode')
parser.add_argument('-binding', choices = taskparts_resource_bindings, default = 'by_core',
                    help ='worker-pthread-to-resource binding policy')
parser.add_argument('-local_results_path',
                    help = 'path to a folder in which to generate results files; default: ' +
                    default_local_results_path)
parser.add_argument('-remote_results_path',
                    help = 'path to a folder in the git repo in which to commit results files; default: ' +
                    default_remote_results_path)
parser.add_argument('--export_results', dest ='export_results',
                    action ='store_true',
                    help ='select to commit the results files to the git repository located in the results path')
parser.add_argument('-merge_results', action='append',
                    help = 'specifies the path of a results folder to merge with the output of the current run')

parser.add_argument('-load_results_file', action='append',
                    help = 'specifies a results file to load')
parser.add_argument('-split_into_files_by_keys', action='append',
                    help = 'specifies a results key to split into multiple files by all values')

args = parser.parse_args()

local_results_path = default_local_results_path if args.local_results_path == None else args.local_results_path

remote_results_path = default_remote_results_path if args.remote_results_path == None else args.remote_results_path

export_results = False if args.export_results == None else args.export_results

experiment_values = experiments if args.experiment == None else args.experiment
for e in experiment_values:
    if e not in experiments:
        raise SystemExit('Experiment ' + e + ' not in ' + str(experiments))

is_dry_run = args.mode == 'dry'

benchmarks = all_benchmarks if not(args.few_benchmarks) else few_benchmarks

only_benchmarks = args.only_benchmark
if only_benchmarks != None:
    for b in only_benchmarks:
        if b not in all_benchmarks:
            raise SystemExit('Benchmark ' + b + ' not in ' + str(all_benchmarks))
    benchmarks = only_benchmarks

skip_benchmarks = args.skip_benchmark
if skip_benchmarks != None:
    for b in skip_benchmarks:
        if b not in all_benchmarks:
            raise SystemExit('Benchmark ' + b + ' not in ' + str(all_benchmarks))
    benchmarks = [ b for b in benchmarks if b not in skip_benchmarks ]


# Benchmark keys
# ==============

binary_key = 'binary'
binary_values = binary_extensions

workstealing_key = 'workstealing'
workstealing_values = [ 'elastic', 'multiprogrammed', 'cilk', 'abp',
                        'ywra' #, 'cl'
                       ]

elastic_key = 'elastic'
elastic_values = [ 'surplus2', 'surplus' ]

semaphore_key = 'semaphore'
semaphore_values = [ 'spin' ]

benchmark_key = 'benchmark'
benchmark_values = benchmarks

prog_keys = [ binary_key, workstealing_key, elastic_key, semaphore_key,
              benchmark_key ]

scheduler_key = 'scheduler'
scheduler_values = [ 'nonelastic', 'multiprogrammed', 'elastic2',
                     'elastic', 'elastic2_spin', 'elastic_spin' ]

alpha_key = 'TASKPARTS_ELASTIC_ALPHA'
alpha_values = args.alpha

beta_key = 'TASKPARTS_ELASTIC_BETA'
beta_values = args.beta

infiles_path_key = 'TASKPARTS_BENCHMARK_INFILE_PATH'

# Key types
# ---------

# keys whose associated values are to be passed as environment
# variables
env_arg_keys = taskparts_env_vars + [ alpha_key, beta_key, infiles_path_key ]
# keys that are not meant to be passed at all (just for annotating
# rows)
silent_keys = [ scheduler_key, experiment_key ]

def is_prog_key(k):
    return (k in prog_keys)
def is_silent_key(k):
    return (k in silent_keys)
def is_env_arg_key(k):
    return (k in env_arg_keys) and not(is_prog_key(k))
def is_command_line_arg_key(k):
    return not(is_silent_key(k)) and not(is_env_arg_key(k)) and not(is_prog_key(k))

# Benchmarking configuration
# ==========================

mk_core_bindings = mk_cross(
    mk_parameter(taskparts_pin_worker_threads_key, 1),
    mk_parameter(taskparts_resource_binding_key, args.binding))

mk_taskparts_basis = mk_cross_sequence([
    mk_parameter(binary_key, 'sta'),
    mk_parameter(taskparts_numa_alloc_interleaved_key, 1),
    mk_core_bindings,
    mk_parameter(infiles_path_key, path_to_infiles),])

mk_elastic_shared = mk_cross_sequence([
    mk_parameter(workstealing_key, 'elastic'),
    mk_parameters(alpha_key, alpha_values),
    mk_parameters(beta_key, beta_values) ])

# Scheduler configurations
# ------------------------

# - default scheduler (nonelastic)
mk_sched_nonelastic = mk_cross_sequence(
    [ mk_parameter(scheduler_key, 'nonelastic') ])
# - elastic two-level tree scheduler
mk_sched_elastic2 = mk_cross_sequence(
    [ mk_parameter(scheduler_key, 'elastic2'),
      mk_elastic_shared,      
      mk_parameter(elastic_key, 'surplus2') ])
# - versions of the two schedulers above, in which the semaphore is
# replaced by our own version that blocks by spinning instead of via
# the OS/semaphore mechanism
mk_sched_elastic2_spin = mk_cross_sequence(
    [ mk_parameter(scheduler_key, 'elastic2_spin'),
      mk_elastic_shared,
      mk_parameter(elastic_key, 'surplus2'),
      mk_parameter(semaphore_key, 'spin') ])

mk_sched_elastic_all = mk_append(mk_sched_elastic2, mk_sched_elastic2_spin if args.use_elastic_spin else mk_unit())

# all schedulers
mk_schedulers = mk_append_sequence(
    [ mk_sched_nonelastic,
      mk_sched_elastic_all ])

# High-parallelism experiment
# ---------------------------

mk_high_parallelism = mk_cross_sequence(
    [ mk_parameter(experiment_key, 'high_parallelism'),
      mk_taskparts_basis,
      mk_parameters(benchmark_key, benchmarks),
      mk_schedulers,
      mk_parameter(taskparts_num_workers_key, args.num_workers) ])

# Parallel-sequential-mix experiment
# ----------------------------------

mix_level_key = 'mix_level_key'

mk_low_parallelism = mk_cross_sequence([
    mk_parameter('nb_repeat', 2),
    mk_parameter('nb_seq', 1),
    mk_parameter('nb_par', 1),
    mk_parameter(mix_level_key, 'low')
])

mk_med_parallelism = mk_cross_sequence([
    mk_parameter('nb_repeat', 2),
    mk_parameter('nb_seq', 1),
    mk_parameter('nb_par', 16),
    mk_parameter(mix_level_key, 'med')
])

mk_large_parallelism = mk_cross_sequence([
    mk_parameter('nb_repeat', 2),
    mk_parameter('nb_seq', 1),
    mk_parameter('nb_par', 32),
    mk_parameter(mix_level_key, 'large')
])

mk_low_med_large = mk_append_sequence([mk_low_parallelism,
                                       mk_med_parallelism,
                                       mk_large_parallelism])

mk_parallel_sequential_mix = mk_cross_sequence(
    [ mk_parameter(experiment_key, 'parallel-sequential-mix'),
      mk_taskparts_basis,
      mk_parameters(benchmark_key, benchmarks),
      mk_parameter('force_sequential', 1),
      mk_schedulers,
      mk_low_med_large,
      mk_parameter(taskparts_num_workers_key, args.num_workers),
     ])

# Vary elastic parameters experiment
# ---------------------------

mk_vary_elastic_params = mk_cross_sequence(
    [ mk_parameter(experiment_key, 'vary_elastic_params'),
      mk_taskparts_basis,
      mk_parameters(benchmark_key, benchmarks),
      mk_sched_elastic_all,
      mk_parameter(taskparts_num_workers_key, args.num_workers) ])


# Multiprogrammed work-stealing experiment
# ----------------------------------------

mk_sched_multiprogrammed = mk_cross_sequence(
    [ mk_parameter(scheduler_key, 'multiprogrammed'),
      mk_parameter(workstealing_key, 'multiprogrammed') ])

mk_multiprogrammed = mk_cross_sequence(
    [ mk_parameter(experiment_key, 'multiprogrammed'),
      mk_taskparts_basis,
      mk_parameters(benchmark_key, benchmarks),
      mk_append_sequence([
          mk_sched_nonelastic,
          mk_sched_elastic2,
          mk_sched_multiprogrammed ]),
      mk_parameters(taskparts_num_workers_key,
                    [ args.num_workers * i for i in [1, 2, 3, 4] ]) ])

# Graph experiment
# ----------------

graph_input_key = 'input'
mk_orkut = mk_parameter(graph_input_key, 'orkut')
mk_europe = mk_cross(mk_parameter(graph_input_key, 'europe'), mk_parameter('source', 1))
# generated by ./alternatingGraph  -j -o 3 alternating.adj
mk_alternating = mk_parameter(graph_input_key, 'alternating')

mk_bfs = mk_cross(
    mk_parameter(benchmark_key, 'bfs'), mk_append(mk_orkut, mk_europe))
mk_pdfs = mk_cross(
    mk_parameter(benchmark_key, 'pdfs'), mk_append_sequence([ mk_orkut, mk_europe, mk_alternating ]))

mk_graph = mk_cross(mk_append(mk_bfs, mk_pdfs),
                    mk_cross_sequence(
                        [ mk_parameter(experiment_key, 'graph'),
                          mk_taskparts_basis,
                          mk_schedulers,
                          mk_parameter(taskparts_num_workers_key, args.num_workers) ]))


# Cilk/shootout experiment
# ------------------------

mk_cilk_shootout_schedulers = mk_parameters(workstealing_key, ['abp', 'ywra', 'cilk']) # 'cl', 

mk_cilk_shootout = mk_cross_sequence(
    [ mk_parameter(experiment_key, 'cilk_shootout'),
      mk_taskparts_basis,
      mk_parameters(benchmark_key, benchmarks),
      mk_cilk_shootout_schedulers,
      mk_parameter(taskparts_num_workers_key, args.num_workers) ])

# All experiments
# ---------------

all_experiments = { 'high_parallelism': mk_high_parallelism,
                    'parallel_sequential_mix': mk_parallel_sequential_mix,
                    'vary_elastic_params': mk_vary_elastic_params,
                    'multiprogrammed': mk_multiprogrammed, 
                    'graph': mk_graph,
                    'cilk_shootout': mk_cilk_shootout }
experiments_to_run = { k: all_experiments[k] for k in experiment_values }

# Benchmark runs
# ==============

# Programs
# --------

def prog_of_row(row):
    prog = ''
    for p in prog_keys:
        vo = val_of_key_in_row(row, p)
        if vo == []:
            continue
        v = vo[0]
        if p != prog_keys[0]:
            v = v + '.'
        prog = v + prog
    return prog

def maybe_build_benchmark(b):
    path = pathlib.Path(path_to_binaries + b)
    if path.is_file():
        return
    print('$', end = ' ')
    cmd = 'make ' + b
    print(cmd)
    if is_dry_run:
        return
    current_child = subprocess.Popen(cmd, shell = True,
                                     stdout = subprocess.PIPE, stderr = subprocess.PIPE,
                                     cwd = path_to_benchmarks)
    child_stdout, child_stderr = current_child.communicate(timeout = 1000)
    child_stdout = child_stdout.decode('utf-8')
    child_stderr = child_stderr.decode('utf-8')
    return_code = current_child.returncode
    if return_code != 0:
        print('Error: benchmark build returned error code ' + str(return_code))
        print('stdout:')
        print(str(child_stdout))
        print('stderr:')
        print(str(child_stderr))
        exit

# Conversion from row to run
# --------------------------

def flatten(l):
    return [item for sublist in l for item in sublist]

# row is the i^th of n rows in total
def run_of_row(row, i, n):
    p = prog_of_row(row)
    print('[' + str(i) + '/' + str(n) + ']')
    maybe_build_benchmark(p)
    print('$', end = ' ')
    cs = flatten([ ['-' + kv['key'], str(kv['val'])]
                   for kv in row
                   if is_command_line_arg_key(kv['key']) ])
    es = [ {"var": kv['key'], "val": str(kv['val'])}
           for kv in row
           if is_env_arg_key(kv['key']) ]
    r = { "benchmark_run":
          { "path_to_executable": p,
            "cl_args": cs,
            "env_args": es } }
    validate_benchmark_run(r)
    return r

# br_i = run_of_row([ {"key": "benchmark", "val": "fft"},
#                     {"key": "binary", "val": "sta"},
#                     {"key": "elastic", "val": "surplus"},
#                     {"key": "n1", "val": 123},
#                     {"key": "m", "val": 456},
#                     {"key": "m2", "val": 4567},
#                     {"key": "scheduler", "val": "elastic"},
#                     {"key": taskparts_num_workers_key, "val": args.num_workers}
#                    ], 0, 1)
# pretty_print_json(br_i)
# #br_i = read_benchmark_from_file_path('taskparts_benchmark_run_example1.json')
# r = run_taskparts_benchmark(br_i,num_repeat=args.num_benchmark_repeat,verbose=True,cwd=path_to_binaries)
# pretty_print_json(r)

# Run a number of benchmarks given as rows
# ----------------------------------------

def run_benchmarks_of_rows(rows):
    brs = []
    i = 1
    n = len(rows)
    for row in rows:
        br_i = run_of_row(row, i, n)
        br_o = run_taskparts_benchmark(br_i,
                                       num_repeat=args.num_benchmark_repeat,
                                       verbose=True,
                                       cwd=path_to_binaries)
        br_o['row'] = row
        brs += [br_o]
        i += 1
    return brs

def virtual_run_benchmarks_of_rows(rows):
    i = 1
    n = len(rows)
    for row in rows:
        br_i = run_of_row(row, i, n)
        print(string_of_benchmark_run(br_i))
        i += 1

# r = run_benchmarks_of_rows([
#     [ {"key": "benchmark", "val": "fft"},
#       {"key": "binary", "val": "sta"},
#       {"key": "elastic", "val": "surplus"},
#       {"key": "n1", "val": 123},
#       {"key": "m", "val": 456},
#       {"key": "m2", "val": 4567},
#       {"key": "scheduler", "val": "elastic"},
#       {"key": taskparts_num_workers_key, "val": args.num_workers}
#      ] ])
# pretty_print_json(r)

# Run a batch of benchmarks given by a parameter expression
# ---------------------------------------------------------

def row_of_benchmark_results(br):
    stats = {'value': [ dictionary_to_row(row) for row in br['stats'] ] }
    e = {'value': [ br['row'] ] }
    return mk_cross(e, stats)

def run_elastic_benchmarks(e):
    rows = rows_of(eval(e))
    brs = run_benchmarks_of_rows(rows)
    results = mk_unit()
    for br in brs:
        results = mk_append(row_of_benchmark_results(br), results)
    return eval(results), brs

def virtual_run_elastic_benchmarks(e):
    rows = rows_of(eval(e))
    virtual_run_benchmarks_of_rows(rows)

# Results-file output
# ===================

timestr = time.strftime("%Y-%m-%d-%H-%M-%S")

def json_dumps(thing):
    return json.dumps(
        thing,
        ensure_ascii=False,
        sort_keys=True,
        indent=2,
        separators=(',', ':'),
    )

def write_string_to_file_path(bstr, file_path, verbose = True):
    with open(file_path, 'w', encoding='utf-8') as fd:
        fd.write(bstr)
        fd.close()
        if verbose:
            print('Wrote to file: ' + file_path)

def write_json_to_file_path(j, file_path = '', verbose = True):
    bstr = json_dumps(j)
    timestr = time.strftime("%Y-%m-%d-%H-%M-%S")
    file_path = file_path if file_path != '' else 'results-' + timestr + get_hash(bstr) + '.json'
    write_string_to_file_path(bstr, file_path, verbose)
    return file_path

def read_json_from_file_path(file_path):
    with open(file_path, 'r', encoding='utf-8') as fd:
        r = json.load(fd)
        fd.close()
        return r

def merge_list_of_results(rs):
    m = mk_unit()
    for r in rs:
        m = mk_append(r, m)
    return m

def merge_results_folders(rfs):
    all_results={}
    if rfs == None:
        return all_results
    for results_dirs in rfs:
        for root, dirs, files in os.walk(results_dirs):
            for f in files:
                if fnmatch.fnmatch(f, '*results*'):
                    fs = str(f)
                    if fs not in all_results:
                        all_results[fs] = mk_unit()
                    r = read_json_from_file_path(os.path.join(root, f))
                    all_results[fs] = mk_append(all_results[fs], r)
    return all_results

# later: include in the merged results all results in local_results_path
def output_merged_results():
    timestr = time.strftime("%Y-%m-%d-%H-%M-%S")
    merged_results_path = 'merged-results-' + timestr
    if args.merge_results == None:
        return None
    if not(os.path.exists(merged_results_path)):
        os.makedirs(merged_results_path)
    all_results = merge_results_folders(args.merge_results)
    for results_file in all_results:
        mf = merged_results_path + '/' + results_file
        rs = eval(all_results[results_file])
        write_json_to_file_path(rs, file_path = mf)
    return merged_results_path
    

def table_of_value(r):
    rows = rows_of(r)
    dicts = []
    for row in rows:
        dicts += [row_to_dictionary(row)]
    return dicts

def table_of_results(f):
    return table_of_value(read_json_from_file_path(f))

def pctdiff_table(f, difference_keys, avg_keys, comparison_key, baseline_value):
    dicts = table_of_results(f)
    stats_fd, stats_path = tempfile.mkstemp(suffix = '.json', text = True)
    os.close(stats_fd)
    write_json_to_file_path(dicts, stats_path)
    # take the average of any rows having duplicate keys wrt difference_keys
    ds = ', '.join(difference_keys + [comparison_key])
    avs = ', '.join(['AVG(' + a + ') AS ' + a for a in avg_keys])
    qavs = 'SELECT ' + ds + ', ' + avs + ' FROM {} GROUP BY  ' + ds + ', ' + comparison_key
    print(qavs)
    ks = ','.join(['baseline.' + a for a in difference_keys + avg_keys]) + ', ' + ','.join(['nonbaseline.' + a + ' AS nonbaseline_' + a for a in avg_keys])
    js = ' AND '.join(['baseline.' + k + ' = nonbaseline.' + k for k in difference_keys])
    qds = 'SELECT ' + ks + ' FROM (' + qavs + ') nonbaseline INNER JOIN (' + qavs + ') baseline ON ' + js + ' AND baseline.' + comparison_key + ' = \"' + baseline_value + '\" WHERE baseline.' + comparison_key + ' != nonbaseline.' + comparison_key
    print(qds)
    cmd = 'dsq --pretty ' + stats_path + ' \'' + qds + '\''
    print(cmd)
    current_child = subprocess.Popen(cmd, shell = True,
                                     stdout = subprocess.PIPE, stderr = subprocess.PIPE )
    child_stdout, child_stderr = current_child.communicate(timeout = 1000)
    child_stdout = child_stdout.decode('utf-8')
    child_stderr = child_stderr.decode('utf-8')
    return_code = current_child.returncode
    if return_code != 0:
        print('Error: export to git returned error code ' + str(return_code))
        print('stdout:')
        print(str(child_stdout))
        print('stderr:')
        print(str(child_stderr))
        exit
    print(child_stdout)
    os.unlink(stats_path)

# Driver
# ======

def export_results_to_git(local_results_path):
    if local_results_path == None:
        return
    if not(export_results):
        return
    if not(os.path.exists(local_results_path)):
        return
    bn = os.path.basename(os.path.abspath(local_results_path))
    rrp = remote_results_path + bn
    print('Exporting results in ' + local_results_path +
          ' to the remote path ' + rrp)
    shutil.copytree(local_results_path, rrp, dirs_exist_ok=True)
    cmd = 'git add ' + bn
    exp_path, _ = os.path.split(rrp)
    current_child = subprocess.Popen(cmd, shell = True,
                                     stdout = subprocess.PIPE, stderr = subprocess.PIPE,
                                     cwd = exp_path)
    child_stdout, child_stderr = current_child.communicate(timeout = 1000)
    child_stdout = child_stdout.decode('utf-8')
    child_stderr = child_stderr.decode('utf-8')
    return_code = current_child.returncode
    if return_code != 0:
        print('Error: export to git returned error code ' + str(return_code))
        print('stdout:')
        print(str(child_stdout))
        print('stderr:')
        print(str(child_stderr))
        exit

print('=============================================')
if is_dry_run:
    print('Dry run:')
else:
    print('From-scratch run:')
print('\tExperiments: ' + str(experiment_values))
print('\tBenchmarks: ' + str(benchmarks))
print('=============================================\n')

for (e, mk) in experiments_to_run.items():
    pfx = local_results_path + '/' + e
    results_file =  pfx + '-results.json'
    trace_file =  pfx + '-trace.json'
    print('\n------------------------')
    print('Experiment: ' + e)
    print('\tresults to be written to ' + results_file)
    print('\ttrace to be written to ' + trace_file)
    print('------------------------\n')
    if not(is_dry_run) and args.verbose:
        virtual_run_elastic_benchmarks(mk)
    elif is_dry_run:
        virtual_run_elastic_benchmarks(mk)
        continue
    if not(os.path.exists(local_results_path)):
        os.makedirs(local_results_path)
    print('\nStarting to run benchmarks\n')
    results, traces = run_elastic_benchmarks(mk)
    write_json_to_file_path(results, file_path = results_file)
    write_json_to_file_path(traces, file_path = trace_file)
    if e == 'high_parallelism':
        pctdiff_table(results_file, ['benchmark'], ['exectime', 'usertime'], 'scheduler', 'nonelastic')
    
export_results_to_git(local_results_path)

export_results_to_git(output_merged_results())

# Generate tables

<<<<<<< HEAD
=======
def table_of_value(r):
    rows = rows_of(r)
    dicts = []
    for row in rows:
        dicts += [row_to_dictionary(row)]
    return dicts

def table_of_results(f):
    return table_of_value(read_json_from_file_path(f))

def pctdiff_table(difference_keys, avg_keys, comparison_key, baseline_value):
    f = args.load_results_file[0]
    print(f)
    dicts = table_of_results(f)
    stats_fd, stats_path = tempfile.mkstemp(suffix = '.json', text = True)
    os.close(stats_fd)
    write_json_to_file_path(dicts, stats_path)
    # take the average of any rows having duplicate keys wrt difference_keys
    ds = ', '.join(difference_keys + [comparison_key])
    avs = ', '.join(['AVG(' + a + ') AS ' + a for a in avg_keys])
    qavs = 'SELECT ' + ds + ', ' + avs + ' FROM {} GROUP BY  ' + ds + ', ' + comparison_key
    print(qavs)
    ks = ','.join(['baseline.' + a for a in difference_keys + avg_keys]) + ', ' + ','.join(['nonbaseline.' + a + ' AS nonbaseline_' + a for a in avg_keys])
    ks2 = ks + ', ' + ', '.join(['ROUND(100 * ((baseline.' + k + ' - nonbaseline.' + k + ') / nonbaseline.' + k + '), 1) as pctdiff_' + k for k in avg_keys])
    js = ' AND '.join(['baseline.' + k + ' = nonbaseline.' + k for k in difference_keys])
    qds = 'SELECT ' + ks2 + ' FROM (' + qavs + ') nonbaseline INNER JOIN (' + qavs + ') baseline ON ' + js + ' AND baseline.' + comparison_key + ' = \"' + baseline_value + '\" WHERE baseline.' + comparison_key + ' != nonbaseline.' + comparison_key
    print(qds)
    cmd = 'dsq --pretty ' + stats_path + ' \'' + qds + '\''
    print(cmd)
    current_child = subprocess.Popen(cmd, shell = True,
                                     stdout = subprocess.PIPE, stderr = subprocess.PIPE )
    child_stdout, child_stderr = current_child.communicate(timeout = 1000)
    child_stdout = child_stdout.decode('utf-8')
    child_stderr = child_stderr.decode('utf-8')
    return_code = current_child.returncode
    if return_code != 0:
        print('Error: export to git returned error code ' + str(return_code))
        print('stdout:')
        print(str(child_stdout))
        print('stderr:')
        print(str(child_stderr))
        exit
    print(child_stdout)
    os.unlink(stats_path)

pctdiff_table(['benchmark'], ['exectime', 'usertime'], 'scheduler', 'nonelastic')

>>>>>>> a5708c99
# for e in experiments_to_run:
#     if e != 'high_parallelism':
#         continue
#     print(e)
#     f = args.load_results_file[0]
#     print(f)
#     r = read_json_from_file_path(f)
#     rows = rows_of(r)
#     dicts = []
#     for row in rows:
#         dicts += [row_to_dictionary(row)]
#     stats_fd, stats_path = tempfile.mkstemp(suffix = '.json', text = True)
#     os.close(stats_fd)
#     write_json_to_file_path(dicts, stats_path)
#     q1 = '(SELECT benchmark, scheduler, AVG(exectime) as exectime FROM {} GROUP BY benchmark, scheduler)'
#     cmd = 'dsq --pretty ' + stats_path + ' \'SELECT t1.benchmark, t1.exectime as e1, t2.exectime as e2, ROUND(100 * ((t1.exectime - t2.exectime) / t2.exectime), 1) as pctdiff FROM ' + q1 + ' t1 INNER JOIN ' + q1 + ' t2 ON t1.benchmark = t2.benchmark AND t2.scheduler = \"nonelastic\" WHERE t1.scheduler != t2.scheduler\''
#     current_child = subprocess.Popen(cmd, shell = True,
#                                      stdout = subprocess.PIPE, stderr = subprocess.PIPE )
#     child_stdout, child_stderr = current_child.communicate(timeout = 1000)
#     child_stdout = child_stdout.decode('utf-8')
#     child_stderr = child_stderr.decode('utf-8')
#     return_code = current_child.returncode
#     if return_code != 0:
#         print('Error: export to git returned error code ' + str(return_code))
#         print('stdout:')
#         print(str(child_stdout))
#         print('stderr:')
#         print(str(child_stderr))
#         exit
#     print(child_stdout)
#     os.unlink(stats_path)

    

def merge_k1v1_with_values_of_k2_in_results(k1, k2, results):
    rows = rows_of(results)
    rows_out = []
    for row in rows:
        rd = row_to_dictionary(row)
        if k1 in rd and k2 in rd:
            assert k1 in rd
            rd[k1] = str(rd[k1] + '-' + rd[k2])
        row2 = dictionary_to_row(rd)
        rows_out = row2 + rows_out
    return {'value': rows_out}

# graph_results = read_json_from_file_path('results-2022-11-10-13-20-43/graph-results.json')
# graph_results2 = merge_k1v1_with_values_of_k2_in_results('experiment', 'input', graph_results)
# write_json_to_file_path(graph_results2, file_path = 'merged-results.json')

def process_results_file():
    if args.load_results_file == [] or args.load_results_file == None:
        return
    if args.split_into_files_by_keys == [] or args.split_into_files_by_keys == None:
        return
    f = args.load_results_file[0]
    k = args.split_into_files_by_keys[0]
    r = read_json_from_file_path(f)
    rows = rows_of(r)
    vals = set()
    for row in rows:
        vo = val_of_key_in_row(row, k)
        if vo != []:
            vals.add(vo[0])
    bn = os.path.basename(f)
    n, e = os.path.splitext(bn)
    print(n)
    print(e)
    for v in vals:
        n2 = n + '_' + v + e
        print(n2)
        vrows = []
        for row in rows:
            if does_row_contain_kvp(row, {'key': k, 'val': v}):
                vrows = vrows + [ row]
        vr = {'value': vrows}
        write_json_to_file_path(vr, file_path = n2)
    print(vals)

process_results_file()<|MERGE_RESOLUTION|>--- conflicted
+++ resolved
@@ -620,8 +620,9 @@
     qavs = 'SELECT ' + ds + ', ' + avs + ' FROM {} GROUP BY  ' + ds + ', ' + comparison_key
     print(qavs)
     ks = ','.join(['baseline.' + a for a in difference_keys + avg_keys]) + ', ' + ','.join(['nonbaseline.' + a + ' AS nonbaseline_' + a for a in avg_keys])
+    ks2 = ks + ', ' + ', '.join(['ROUND(100 * ((baseline.' + k + ' - nonbaseline.' + k + ') / nonbaseline.' + k + '), 1) as pctdiff_' + k for k in avg_keys])
     js = ' AND '.join(['baseline.' + k + ' = nonbaseline.' + k for k in difference_keys])
-    qds = 'SELECT ' + ks + ' FROM (' + qavs + ') nonbaseline INNER JOIN (' + qavs + ') baseline ON ' + js + ' AND baseline.' + comparison_key + ' = \"' + baseline_value + '\" WHERE baseline.' + comparison_key + ' != nonbaseline.' + comparison_key
+    qds = 'SELECT ' + ks2 + ' FROM (' + qavs + ') nonbaseline INNER JOIN (' + qavs + ') baseline ON ' + js + ' AND baseline.' + comparison_key + ' = \"' + baseline_value + '\" WHERE baseline.' + comparison_key + ' != nonbaseline.' + comparison_key
     print(qds)
     cmd = 'dsq --pretty ' + stats_path + ' \'' + qds + '\''
     print(cmd)
@@ -711,56 +712,6 @@
 
 # Generate tables
 
-<<<<<<< HEAD
-=======
-def table_of_value(r):
-    rows = rows_of(r)
-    dicts = []
-    for row in rows:
-        dicts += [row_to_dictionary(row)]
-    return dicts
-
-def table_of_results(f):
-    return table_of_value(read_json_from_file_path(f))
-
-def pctdiff_table(difference_keys, avg_keys, comparison_key, baseline_value):
-    f = args.load_results_file[0]
-    print(f)
-    dicts = table_of_results(f)
-    stats_fd, stats_path = tempfile.mkstemp(suffix = '.json', text = True)
-    os.close(stats_fd)
-    write_json_to_file_path(dicts, stats_path)
-    # take the average of any rows having duplicate keys wrt difference_keys
-    ds = ', '.join(difference_keys + [comparison_key])
-    avs = ', '.join(['AVG(' + a + ') AS ' + a for a in avg_keys])
-    qavs = 'SELECT ' + ds + ', ' + avs + ' FROM {} GROUP BY  ' + ds + ', ' + comparison_key
-    print(qavs)
-    ks = ','.join(['baseline.' + a for a in difference_keys + avg_keys]) + ', ' + ','.join(['nonbaseline.' + a + ' AS nonbaseline_' + a for a in avg_keys])
-    ks2 = ks + ', ' + ', '.join(['ROUND(100 * ((baseline.' + k + ' - nonbaseline.' + k + ') / nonbaseline.' + k + '), 1) as pctdiff_' + k for k in avg_keys])
-    js = ' AND '.join(['baseline.' + k + ' = nonbaseline.' + k for k in difference_keys])
-    qds = 'SELECT ' + ks2 + ' FROM (' + qavs + ') nonbaseline INNER JOIN (' + qavs + ') baseline ON ' + js + ' AND baseline.' + comparison_key + ' = \"' + baseline_value + '\" WHERE baseline.' + comparison_key + ' != nonbaseline.' + comparison_key
-    print(qds)
-    cmd = 'dsq --pretty ' + stats_path + ' \'' + qds + '\''
-    print(cmd)
-    current_child = subprocess.Popen(cmd, shell = True,
-                                     stdout = subprocess.PIPE, stderr = subprocess.PIPE )
-    child_stdout, child_stderr = current_child.communicate(timeout = 1000)
-    child_stdout = child_stdout.decode('utf-8')
-    child_stderr = child_stderr.decode('utf-8')
-    return_code = current_child.returncode
-    if return_code != 0:
-        print('Error: export to git returned error code ' + str(return_code))
-        print('stdout:')
-        print(str(child_stdout))
-        print('stderr:')
-        print(str(child_stderr))
-        exit
-    print(child_stdout)
-    os.unlink(stats_path)
-
-pctdiff_table(['benchmark'], ['exectime', 'usertime'], 'scheduler', 'nonelastic')
-
->>>>>>> a5708c99
 # for e in experiments_to_run:
 #     if e != 'high_parallelism':
 #         continue
